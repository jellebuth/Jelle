--- conflicted
+++ resolved
@@ -63,13 +63,9 @@
     "bittrex": BittrexMarket,
     "kucoin": KucoinMarket,
     "bitcoin_com": BitcoinComMarket,
-<<<<<<< HEAD
     "bitfinex": BitfinexMarket,
-    "kraken": KrakenMarket,
-=======
     "eterbase": EterbaseMarket,
     "kraken": KrakenMarket
->>>>>>> fdafa433
 }
 
 
@@ -353,7 +349,6 @@
                                           order_book_tracker_data_source_type=OrderBookTrackerDataSourceType.EXCHANGE_API,
                                           trading_pairs=trading_pairs,
                                           trading_required=self._trading_required)
-<<<<<<< HEAD
             elif market_name == "bitfinex":
                 bitfinex_api_key = global_config_map.get("bitfinex_api_key").value
                 bitfinex_secret_key = global_config_map.get("bitfinex_secret_key").value
@@ -362,7 +357,6 @@
                                         order_book_tracker_data_source_type=OrderBookTrackerDataSourceType.EXCHANGE_API,
                                         trading_pairs=trading_pairs,
                                         trading_required=self._trading_required)
-=======
             elif market_name == "eterbase":
                 eterbase_api_key = global_config_map.get("eterbase_api_key").value
                 eterbase_secret_key = global_config_map.get("eterbase_secret_key").value
@@ -372,7 +366,6 @@
                                         trading_pairs=trading_pairs,
                                         trading_required=self._trading_required,
                                         eterbase_account=eterbase_account)
->>>>>>> fdafa433
             elif market_name == "kraken":
                 kraken_api_key = global_config_map.get("kraken_api_key").value
                 kraken_secret_key = global_config_map.get("kraken_secret_key").value
