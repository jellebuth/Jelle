--- conflicted
+++ resolved
@@ -99,12 +99,8 @@
         self._auth: BybitPerpetualAuth = BybitPerpetualAuth(api_key=bybit_perpetual_api_key,
                                                             secret_key=bybit_perpetual_secret_key)
         self._order_book_tracker = BybitPerpetualOrderBookTracker(
-<<<<<<< HEAD
-            session=safe_gather(self._aiohttp_client()),
+            session=self._aiohttp_client(),
             throttler=self._throttler,
-=======
-            session=self._aiohttp_client(),
->>>>>>> 2196c1ad
             trading_pairs=trading_pairs,
             domain=domain)
         self._user_stream_tracker = BybitPerpetualUserStreamTracker(self._auth, domain=domain)
@@ -275,24 +271,16 @@
         :param limit_id: The id used for the API throttler. If not supplied, the `path_url` is used instead.
         :returns A response in json format.
         """
-<<<<<<< HEAD
         params = params or {}
         body = body or {}
-        client = await self._aiohttp_client()
         if limit_id is None:
             limit_id = bybit_utils.get_rest_api_limit_id_for_endpoint(
                 endpoint=endpoint,
                 trading_pair=trading_pair,
             )
         path_url = bybit_utils.rest_api_path_for_endpoint(endpoint, trading_pair)
-        url = bybit_utils.rest_api_url_for_endpoint(
-            endpoint=path_url,
-            domain=self._domain,
-        )
-=======
         url = bybit_utils.rest_api_url_for_endpoint(path_url, self._domain)
         client = self._aiohttp_client()
->>>>>>> 2196c1ad
 
         if method == "GET":
             if is_auth_required:
@@ -347,7 +335,11 @@
         trading_rule = self._trading_rules[trading_pair]
         return Decimal(trading_rule.min_base_amount_increment)
 
-<<<<<<< HEAD
+    def get_order_book(self, trading_pair: str) -> OrderBook:
+        if trading_pair not in self._order_book_tracker.order_books:
+            raise ValueError(f"No order book exists for '{trading_pair}'.")
+        return self._order_book_tracker.order_books[trading_pair]
+
     def start_tracking_order(
         self,
         order_id: str,
@@ -360,15 +352,6 @@
         leverage: int,
         position: str,
     ):
-=======
-    def get_order_book(self, trading_pair: str) -> OrderBook:
-        if trading_pair not in self._order_book_tracker.order_books:
-            raise ValueError(f"No order book exists for '{trading_pair}'.")
-        return self._order_book_tracker.order_books[trading_pair]
-
-    def start_tracking_order(self, order_id: str, exchange_order_id: str, trading_pair: str, trading_type: object,
-                             price: object, amount: object, order_type: object, leverage: int, position: str):
->>>>>>> 2196c1ad
         self._in_flight_orders[order_id] = BybitPerpetualInFlightOrder(
             client_order_id=order_id,
             exchange_order_id=exchange_order_id,
@@ -1070,13 +1053,6 @@
         """
         symbol_trading_pair_map: Dict[str, str] = await OrderBookDataSource.trading_pair_symbol_map(self._domain)
 
-<<<<<<< HEAD
-        raw_response = await self._api_request(
-            method="GET",
-            endpoint=CONSTANTS.GET_POSITIONS_PATH_URL,
-            trading_pair=self._trading_pairs[0],
-            is_auth_required=True)
-=======
         position_tasks = []
 
         for trading_pair in self._trading_pairs:
@@ -1084,12 +1060,10 @@
             position_tasks.append(
                 asyncio.create_task(self._api_request(
                     method="GET",
-                    path_url=bybit_utils.rest_api_path_for_endpoint(
-                        endpoint=CONSTANTS.GET_POSITIONS_PATH_URL,
-                        trading_pair=trading_pair),
+                    endpoint=CONSTANTS.GET_POSITIONS_PATH_URL,
+                    trading_pair=self._trading_pairs[0],
                     params=body_params,
                     is_auth_required=True)))
->>>>>>> 2196c1ad
 
         raw_responses: List[Dict[str, Any]] = await safe_gather(*position_tasks, return_exceptions=True)
 
